// LNP/BP Rust Library
// Written in 2019 by
//     Dr. Maxim Orlovsky <orlovsky@pandoracore.com>
//
// To the extent possible under law, the author(s) have dedicated all
// copyright and related and neighboring rights to this software to
// the public domain worldwide. This software is distributed without
// any warranty.
//
// You should have received a copy of the MIT License
// along with this software.
// If not, see <https://opensource.org/licenses/MIT>.


use bitcoin::hashes::{
    sha256d, Hash
};

#[macro_use]
pub mod tagged256;
pub mod scripts;
#[cfg(feature="use-rgb")]
pub mod merkle;
pub mod short_id;
<<<<<<< HEAD
pub mod blind;
=======
pub mod network;
>>>>>>> 4ae5e466

pub use scripts::*;
#[cfg(feature="use-rgb")]
pub use merkle::*;
pub use short_id::*;
pub use network::Network;

hash_newtype!(HashLock, sha256d::Hash, 32, doc="Hashed locks in HTLC");
hash_newtype!(HashPreimage, sha256d::Hash, 32, doc="Pre-images for hashed locks in HTLC");<|MERGE_RESOLUTION|>--- conflicted
+++ resolved
@@ -22,11 +22,8 @@
 #[cfg(feature="use-rgb")]
 pub mod merkle;
 pub mod short_id;
-<<<<<<< HEAD
 pub mod blind;
-=======
 pub mod network;
->>>>>>> 4ae5e466
 
 pub use scripts::*;
 #[cfg(feature="use-rgb")]
